--- conflicted
+++ resolved
@@ -7,13 +7,8 @@
 the following snippet at the start of each module that uses
 QGL2 constructs:
 
-<<<<<<< HEAD
 from qgl2.qgl2 import qgl2decl, qgl2main, QRegister, QValue
-from qgl2.qgl2 import classical, pulse, qbit, qbit_list, sequence, control
-=======
-from qgl2.qgl2 import qgl2decl, qgl2main, QRegister
 from qgl2.qgl2 import classical, pulse, qreg, sequence, control
->>>>>>> 7acc8b24
 """
 
 from functools import wraps
