--- conflicted
+++ resolved
@@ -995,17 +995,13 @@
                         value=ast.Name(id=self.table_name, ctx=ast.Load()),
                         slice=ast.Index(value=ast.Str(s=name)))
         else:
-<<<<<<< HEAD
-            # NodeError.warning_msg(node,
-            #     "Could not represent the value [%s] of [%s] as an AST node" % (value, name))
-=======
             # value is not an int, float, str, QRegister, QReference or iterable
             # EG, could be a function reference
             # Want AST from python. Instaed of making an AST that points to the actual function referenced by 'tanh'
             # or whatever, create a reference to 'tanh' and hope no-one redefines 'tanh'.
-            NodeError.warning_msg(node,
+            NodeError.debug_msg(node,
                 "Could not represent the value [%s] (an %s) of [%s] as an AST node." % (value, type(value), name))
->>>>>>> 7acc8b24
+
             redirection = ast.Subscript(
                     value=ast.Name(id=self.table_name, ctx=ast.Load()),
                     slice=ast.Index(value=ast.Str(s=name)))
